# This file is part of pydidas.
#
# Copyright 2024, Helmholtz-Zentrum Hereon
# SPDX-License-Identifier: CC-BY-4.0
#
# This workflow will check the formatting of the newly pushed commits
# to verify that all files are corretly formatted.

name: Build GitHub-pages

on:
  push:
    branches:
      - "master"
    tags:
      - "v*"

jobs:
  create_docs:
    runs-on: ubuntu-latest
    env:
      CI_COMMIT_MESSAGE: Continuous Integration Build Artifacts
      CI_COMMIT_AUTHOR: Continuous Integration
    steps:
    - uses: actions/checkout@v4
      with:
        fetch-depth: 0
        ref: ${{ github.ref }}
    - name: Echo fetched ref
      run: |
        echo "Fetched ref: ${{ github.ref }}"
    - name: Set up Python
      uses: actions/setup-python@v4
      with:
        python-version: "3.12"
    - name: Configure local git
      run: |
        echo "COMMIT_EMAIL=$(git log -1 --pretty=format:'%ae')" >> $GITHUB_ENV
        git config --global user.name "${GITHUB_ACTOR}"
        git config --global user.email "${{env.COMMIT_EMAIL}}"
    - name: Install dependencies
      run: |
        python -m pip cache purge
        python -m pip install --upgrade pip
        python -m pip install -r requirements.txt
    - name: Extract version
      id: extract_version
      run: |
        export QT_QPA_PLATFORM=offscreen
        if [[ ${{ github.ref }} == refs/tags/* ]]; then
          # need the first 'dummy' echo to set up pydidas
          echo $(python -c "import pydidas" --no-sphinx)
          {
            echo $(python -c "from pydidas import VERSION; print(f'THIS_VERSION={VERSION}')" --no-sphinx)
          } >> $GITHUB_OUTPUT
        elif [[ ${{ github.ref }} == refs/heads/* ]]; then
          echo "THIS_VERSION=dev" >> $GITHUB_OUTPUT
        else
          exit 1
        fi
    - name: Fetch stable_version
      id: fetch_stable_version
      run: |
        git fetch origin gh-pages-version-snapshots:gh-pages-version-snapshots
        git checkout gh-pages-version-snapshots -- stable_version.txt
        echo "STABLE_VERSION=$(cat stable_version.txt)" >> $GITHUB_OUTPUT
        rm stable_version.txt
    - name: Verify tagged version has a new version tag
      id: check_version_tag
      if: ${{ startsWith(github.ref, 'refs/tags/') }}
      run: |
        if [[ ${{ steps.extract_version.outputs.THIS_VERSION }} == ${{ steps.fetch_stable_version.outputs.STABLE_VERSION }} ]]; then
          echo "The pydidas.version for the new git tag is the same as the stable version. Please update the version in pydidas" >> $GITHUB_STEP_SUMMARY
          exit 1
        fi
    - name: Set stable version if a new release tag is pushed
      run: |
        if [[ ${{ github.ref }} == refs/tags/* ]]; then
          echo "${{ steps.extract_version.outputs.THIS_VERSION }}" > stable_version.txt
        else
          git fetch origin gh-pages-version-snapshots:gh-pages-version-snapshots
          git checkout gh-pages-version-snapshots -- stable_version.txt
        fi
    - name: Sphinx build
      run: |
        export QT_QPA_PLATFORM=offscreen
        sphinx-build src/pydidas/docs/src versions/${{ steps.extract_version.outputs.THIS_VERSION }}
    - name: Create temporary branch for gh-pages-output
      run: |
        git checkout -b __temp-gh-pages
        git add versions/${{ steps.extract_version.outputs.THIS_VERSION }}
        git add stable_version.txt
        git commit -m "Add temporary gh-pages."
    - name: Merge latest version into gh-pages-versions-snapshot
      run: |
        git checkout gh-pages-version-snapshots
        git checkout __temp-gh-pages -- versions/${{ steps.extract_version.outputs.THIS_VERSION }}      
        git checkout __temp-gh-pages -- stable_version.txt
        git add versions/${{ steps.extract_version.outputs.THIS_VERSION }}
        git add stable_version.txt
        git commit -m "Add gh-pages for version ${{ steps.extract_version.outputs.THIS_VERSION }}"
        git push origin gh-pages-version-snapshots
    - name: Update pydata version switcher
      if: ${{ startsWith(github.ref, 'refs/tags/') }}
      run: |
        python update_pydata_version_switcher.py --new-version
        git add pydata_version_switcher.json
        git commit -m "Added version ${{ steps.extract_version.outputs.THIS_VERSION }} to pydata_version_switcher.json"
        git push origin gh-pages-version-snapshots
    - name: Remove temporary branch
      run: |
        git branch -D __temp-gh-pages
    - name: Copy full docs into _site folder
      run: |
        mkdir -p _site
        cp -r versions _site/versions
        export STABLE_VER=$(cat stable_version.txt)
        cp -r versions/${STABLE_VER}/* _site/
    - name: Set permissions
      run: |
        chmod -c -R +rX "versions/" | while read line; do
          echo "::warning title=Invalid file permissions automatically fixed::$line"
        done
    - name: Upload Pages artifact
      uses: actions/upload-pages-artifact@v3
<<<<<<< HEAD
      with:
        path: _site/

=======
>>>>>>> 6b9b1228

  deploy_docs:
    needs: create_docs
    permissions:
      pages: write
      id-token: write
    environment:
      name: github-pages
      url: _site
    runs-on: ubuntu-latest
    steps:
    - name: Deploy to Github Pages
      id: deployment
      uses: actions/deploy-pages@v4<|MERGE_RESOLUTION|>--- conflicted
+++ resolved
@@ -123,12 +123,8 @@
         done
     - name: Upload Pages artifact
       uses: actions/upload-pages-artifact@v3
-<<<<<<< HEAD
       with:
         path: _site/
-
-=======
->>>>>>> 6b9b1228
 
   deploy_docs:
     needs: create_docs
