--- conflicted
+++ resolved
@@ -30,12 +30,7 @@
 import time
 import multiprocessing as mp
 
-
-<<<<<<< HEAD
-LOGGING_LEVEL = logging.WARNING
-=======
 from .get_logging_dir_ import get_logging_dir
->>>>>>> ebb9b10b
 
 
 LOGGING_LEVEL = logging.WARNING
