--- conflicted
+++ resolved
@@ -1,9 +1,12 @@
+..
+    Copyright 2023, Helmholtz-Zentrum Hereon
+    SPDX-License-Identifier: CC-BY-4.0
 
 Pydidas ImageView
 ^^^^^^^^^^^^^^^^^
 
-The :py:class:`PydidasImageView <pydidas.widgets.silx_plot.PydidasImageView>` is a 
-subclassed `silx ImageView 
+The :py:class:`PydidasImageView <pydidas.widgets.silx_plot.PydidasImageView>` is a
+subclassed `silx ImageView
 <http://www.silx.org/doc/silx/latest/modules/gui/plot/imageview.html#silx.gui.plot.ImageView.ImageView>`_
 with additional features useful in pydidas.
 
@@ -14,7 +17,7 @@
     :align: center
 
 - The menu
-    The menu bar allows access to all generic silx and additional pydidas 
+    The menu bar allows access to all generic silx and additional pydidas
     functionality. The detailed menu icons and actions are described below
     in the menu entries description.
 - The image display
@@ -22,15 +25,15 @@
     the full image or a sub-region.
 - The overview & pan area
     This widget shows the current zoom region with respect to the full image,
-    if the user zoomed in on a subregion. In addition, it allows to pan the 
+    if the user zoomed in on a subregion. In addition, it allows to pan the
     image region by dragging the zoom region.
 - The histograms
-    The vertical and horizontal histograms display the histograms for the 
+    The vertical and horizontal histograms display the histograms for the
     selected image region.
 - The position information
     This widget displays the coordinates and data values of the data under
-    the mouse cursor. 
-    
+    the mouse cursor.
+
 menu entries description
 """"""""""""""""""""""""
 
@@ -55,24 +58,21 @@
     * -  .. image:: ../silx/images/menu_palette.png
             :align: center
       - Open the colormap editor. This button opens a window with selections
-        for the colormap and scaling of the displayed minimum and maximum 
+        for the colormap and scaling of the displayed minimum and maximum
         values.
     * - .. image:: ../silx/images/menu_crop_histogram_outliers.png
             :align: center
-      - Crop histogram outliers: Calculate the histogram of the image and set 
-        the colormap to ignore the low *x% and the top *y%* of the image 
-        histogram. The levels of *x* and *y* can be adjusted in the pydidas 
-        user settings.      
-<<<<<<< HEAD
+      - Crop histogram outliers: Calculate the histogram of the image and set
+        the colormap to ignore the low *x% and the top *y%* of the image
+        histogram. The levels of *x* and *y* can be adjusted in the pydidas
+        user settings.
     * - .. image:: ../silx/images/menu_cmap_autoscale.png
             :align: center
-      - Autoscale the colormap to the image mean value +/- 3 standard 
+      - Autoscale the colormap to the image mean value +/- 3 standard
         deviations.
-=======
->>>>>>> 3d5b6d71
     * -  .. image:: ../silx/images/menu_aspect.png
             :align: center
-      - This action allows to control the aspect of the displayed data and 
+      - This action allows to control the aspect of the displayed data and
         allows to stretch the data to fill the available canvas or keep its
         original aspect ratio.
     * -  .. image:: ../silx/images/menu_orientation.png
@@ -82,12 +82,12 @@
     * -  .. image:: ../silx/images/menu_mask.png
             :align: center
       - Mask tools: This button opens an additional widget at the bottom of the
-        canvas with tools for importing or setting a mask to mask certain 
-        data regions. 
+        canvas with tools for importing or setting a mask to mask certain
+        data regions.
     * -  .. image:: ../silx/images/menu_histogram.png
             :align: center
-      - Show/hide the histograms at the side. This will also hide the 
-        *overview & pan* widget.      
+      - Show/hide the histograms at the side. This will also hide the
+        *overview & pan* widget.
     * -  .. image:: ../silx/images/menu_filter.png
             :align: center
       - Filter tools: This button allows the user to select simple filters to
@@ -97,9 +97,9 @@
       - Set coordinate system: This button will open a submenu which allows to
         select the coordinate system (cartesian or cylindrical). Note that the
         cylindrical coordinate system use the global :py:class:`DiffractionExperimentContext
-        <pydidas.contexts.diffraction_exp_context.DiffractionExperiment>` 
-        calibration to determine the beam center. Therefore, looking at data 
-        with a different calibration will display a wrong center and therefore 
+        <pydidas.contexts.diffraction_exp_context.DiffractionExperiment>`
+        calibration to determine the beam center. Therefore, looking at data
+        with a different calibration will display a wrong center and therefore
         also wrong coordinates.
     * -  .. image:: ../silx/images/menu_copy_to_clipboard.png
             :align: center
@@ -107,16 +107,16 @@
         the main figure and not the histograms.
     * -  .. image:: ../silx/images/menu_save_to_file.png
             :align: center
-      - Save the currently loaded full data to file, ignoring any zooming. This 
-        function will open a dialogue to select the file type and filename. 
-        Depending on the selected file type, the colormap and scaling will be 
+      - Save the currently loaded full data to file, ignoring any zooming. This
+        function will open a dialogue to select the file type and filename.
+        Depending on the selected file type, the colormap and scaling will be
         retained (e.g. for png export) or ignored (e.g. tiff export).
     * -  .. image:: ../silx/images/menu_print.png
             :align: center
-      - Print the currently visible figure. This will print only the data 
+      - Print the currently visible figure. This will print only the data
         visible on the canvas and it will retain colormap and scaling settings.
     * -  .. image:: ../silx/images/menu_profile.png
             :align: center
       - Create and delete line profiles. This function allows the selection and
         editing of line profiles. The line profiles are shown in the histograms
-        plots for the vertical and horizontal, respectively.
+        plots for the vertical and horizontal, respectively.