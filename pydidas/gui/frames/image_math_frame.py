--- conflicted
+++ resolved
@@ -1,10 +1,6 @@
 # This file is part of pydidas.
 #
-<<<<<<< HEAD
 # Copyright 2023, Helmholtz-Zentrum Hereon
-=======
-# Copyright 2021-, Helmholtz-Zentrum Hereon
->>>>>>> 3d5b6d71
 # SPDX-License-Identifier: GPL-3.0-only
 #
 # pydidas is free software: you can redistribute it and/or modify
@@ -26,18 +22,13 @@
 """
 
 __author__ = "Malte Storm"
-<<<<<<< HEAD
 __copyright__ = "Copyright 2023, Helmholtz-Zentrum Hereon"
-=======
-__copyright__ = "Copyright 2021-, Helmholtz-Zentrum Hereon"
->>>>>>> 3d5b6d71
 __license__ = "GPL-3.0-only"
 __maintainer__ = "Malte Storm"
 __status__ = "Production"
 __all__ = ["ImageMathFrame"]
 
 
-<<<<<<< HEAD
 from pathlib import Path
 
 import numpy as np
@@ -55,10 +46,6 @@
 from ...gui.frames.builders import ImageMathFrameBuilder
 from ...widgets import PydidasFileDialog
 from ...widgets.framework import BaseFrame
-=======
-from ...contexts import ScanContext
-from ...core import Parameter, ParameterCollection, get_generic_param_collection
->>>>>>> 3d5b6d71
 from ...workflow import WorkflowTree
 
 
@@ -374,7 +361,7 @@
                 _arg2 = float(_arg2)
             except ValueError as _error:
                 raise UserConfigError(
-                    f"Cannot convert the value '{_arg2}' to a number."
+                    f"Cannot convert the value {_arg2} to a number."
                 ) from _error
             self._image_buffer[_index_out] = _func(_input, _arg2, dtype=np.float32)
         else:
