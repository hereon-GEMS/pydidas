--- conflicted
+++ resolved
@@ -263,10 +263,6 @@
         Note: This method will overwrite all current settings.
         """
         fname = self.__import_dialog.get_user_response()
-<<<<<<< HEAD
-        print("fname:", fname)
-=======
->>>>>>> d7a12174
         if fname != "":
             EXP_SETUP.import_from_file(fname)
             for param in EXP_SETUP.params.values():
