--- conflicted
+++ resolved
@@ -60,11 +60,6 @@
 from pyFAI.gui.utils import projecturl
 from pyFAI.gui.CalibrationWindow import MenuItem
 from pyFAI.gui.CalibrationContext import CalibrationContext
-<<<<<<< HEAD
-=======
-from pyFAI.gui.tasks import (ExperimentTask, MaskTask, PeakPickingTask,
-                             GeometryTask, IntegrationTask)
->>>>>>> 66ceab9e
 
 from ..widgets import BaseFrame
 from ..experiment import ExperimentalSetup
@@ -138,9 +133,6 @@
         self.add_any_widget('list', self._list, gridPos=(1, 0, 1, 1))
         self.add_any_widget('help', self._help, gridPos=(2, 0, 1, 1))
         self.add_any_widget('help', self._stack, gridPos=(1, 1, 2, 1))
-        # self.layout().addWidget(self._list, 0, 0, 1, 1)
-        # self.layout().addWidget(self._help, 1, 0, 1, 1)
-        # self.layout().addWidget(self._stack, 0, 1, 2, 1)
 
         self.__context = self._CALIB_CONTEXT
         model = self._CALIB_CONTEXT.getCalibrationModel()
@@ -205,12 +197,9 @@
             task.aboutToClose()
 
     def createTasks(self):
-<<<<<<< HEAD
         # Tasks must be imported here, a global import will cause errors.
         from pyFAI.gui.tasks import (ExperimentTask, MaskTask, PeakPickingTask,
                                      GeometryTask, IntegrationTask)
-=======
->>>>>>> 66ceab9e
         _it = IntegrationTask.IntegrationTask()
         _button = QtWidgets.QPushButton('Store geometry for pydidas use')
         _button.clicked.connect(self._store_geometry)
