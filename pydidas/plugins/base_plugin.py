--- conflicted
+++ resolved
@@ -266,12 +266,7 @@
         for _kw, _item in kwargs.items():
             if _kw in self.params.keys():
                 self.set_param_value(_kw, _item)
-<<<<<<< HEAD
         self._config = {"test_mode": False, "input_data": None}
-=======
-        self._config = {"input_shape": None, "result_shape": None, "input_data": None}
->>>>>>> 8277b9b4
-
         self.node_id = None
         self._roi_data_dim = None
 
@@ -456,7 +451,6 @@
             else f"[{self.plugin_name}] (node #{_id:03d})"
         )
 
-<<<<<<< HEAD
     @property
     def test_mode(self) -> bool:
         """
@@ -481,8 +475,6 @@
         """
         self._config["test_mode"] = bool(value)
 
-=======
->>>>>>> 8277b9b4
     def store_input_data_copy(self, data: Dataset, **kwargs: dict):
         """
         Store a copy of the input data internally in the plugin.
