--- conflicted
+++ resolved
@@ -51,12 +51,6 @@
         Pre-execute the plugin and store the Parameters required for the execution.
         """
         pyFAIintegrationBase.pre_execute(self)
-<<<<<<< HEAD
-        self._ai_params["npt_rad"] = self.get_param_value("rad_npoint")
-        self._ai_params["unit"] = self.get_pyFAI_unit_from_param("rad_unit")
-        self._ai_params["radial_range"] = self.get_radial_range()
-        self._ai_params["azimuth_range"] = self.get_azimuthal_range_in_deg()
-=======
         self._ai_params = {
             "unit": self.get_pyFAI_unit_from_param("rad_unit"),
             "radial_range": self.get_radial_range(),
@@ -64,7 +58,6 @@
             "polarization_factor": 1,
             "method": self._config["method"],
         }
->>>>>>> d7a12174
         _label, _unit = self.params["rad_unit"].value.split("/")
         self._dataset_info = {
             "axis_labels": [_label.strip()],
@@ -85,17 +78,7 @@
             Any keyword arguments from the ProcessingTree.
         """
         _newdata = self._ai.integrate1d(
-<<<<<<< HEAD
-            data,
-            self._ai_params["npt_rad"],
-            unit=self._ai_params["unit"],
-            radial_range=self._ai_params["radial_range"],
-            azimuth_range=self._ai_params["azimuth_range"],
-            polarization_factor=1,
-            method=self._config["method"],
-=======
             data, self.get_param_value("rad_npoint"), **self._ai_params
->>>>>>> d7a12174
         )
         _dataset = Dataset(_newdata[1], axis_ranges=[_newdata[0]], **self._dataset_info)
         return _dataset, kwargs
