--- conflicted
+++ resolved
@@ -54,17 +54,6 @@
     ----------
     parent : QWidget, optional
         The parent widget. The default is None.
-<<<<<<< HEAD
-=======
-
-    Attributes
-    ----------
-    current_frames : list
-        A list of all the registered widgets.
-    frame_indices : dict
-        A dictionary with (widget_name: index) entries to reference
-        widgets with their names.
->>>>>>> f6be5cb4
     """
 
     sig_mouse_entered = QtCore.Signal()
@@ -300,11 +289,7 @@
 
     def removeWidget(self, frame: BaseFrame):
         """
-<<<<<<< HEAD
-        Remove a frame from the QStackdWidget.
-=======
         Remove a frame from the QStackedWidget.
->>>>>>> f6be5cb4
 
         This overloaded method removes a frame widget from the QStackedWidget and
         also dereferences it from the metadata.
@@ -401,11 +386,7 @@
             WarningBox(
                 "Frames not included in current GUI",
                 (
-<<<<<<< HEAD
-                    "The following frames had a stored state bute were not found in "
-=======
                     "The following frames had a stored state but were not found in "
->>>>>>> f6be5cb4
                     "the current GUI configuration:\n" + ", ".join(_missing_frames)
                 ),
             )